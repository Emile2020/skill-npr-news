--- conflicted
+++ resolved
@@ -1,8 +1,3 @@
 what is
-<<<<<<< HEAD
-latest
-=======
-start
 latest
 tell me
->>>>>>> f89b32e7
